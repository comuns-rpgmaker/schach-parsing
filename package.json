{
  "name": "schach-parsing",
  "version": "0.1.1",
  "description": "RPG Maker MZ Typescript Plugin Archetype",
  "namespace": "Schach.Parsing",
  "testProjectDir": "../..",
  "scripts": {
    "prebuild": "mz-mtdt -i ./plugin-metadata.yaml -o dist/annotations.js",
    "build": "rollup -c",
<<<<<<< HEAD
    "test": "ts-node -r tsconfig-paths/register node_modules/jasmine/bin/jasmine",
    "coverage": "nyc -r lcov -e .ts -x \"spec/*\" npm run test"
=======
    "test": "ts-node node_modules/jasmine/bin/jasmine",
    "coverage": "nyc -r lcov -e .ts -x \"spec/*\" npm run test"
  },
  "repository": {
    "type": "git",
    "url": "https://github.com/comuns-rpgmaker/typescript-plugin-archetype"
>>>>>>> 16af9d8a
  },
  "keywords": [
    "RMMZ"
  ],
  "author": "Comuns",
  "license": "Zlib",
  "devDependencies": {
<<<<<<< HEAD
    "@comuns-rpgmaker/plugin-metadata": "^0.2.1",
=======
    "@comuns-rpgmaker/plugin-metadata": "^0.2.3",
>>>>>>> 16af9d8a
    "@istanbuljs/nyc-config-typescript": "^1.0.1",
    "@rollup/plugin-typescript": "^5.0.2",
    "@types/jasmine": "^3.5.13",
    "@types/node": "^14.6.0",
    "@typescript-eslint/eslint-plugin": "^3.9.1",
    "@typescript-eslint/parser": "^3.9.1",
    "eslint": "^7.7.0",
    "jasmine": "^3.6.1",
    "nyc": "^15.1.0",
<<<<<<< HEAD
=======
    "rmmz": "github:niokasgami/rpg-maker-mz-typescript",
>>>>>>> 16af9d8a
    "rollup": "^2.26.5",
    "rollup-plugin-external-globals": "^0.6.0",
    "rollup-plugin-terser": "^7.0.0",
    "ts-node": "^9.0.0",
    "tsconfig-paths": "^3.9.0",
    "tslib": "^2.0.1",
    "typescript": "^4.0.2"
  },
  "dependencies": {}
}<|MERGE_RESOLUTION|>--- conflicted
+++ resolved
@@ -7,17 +7,8 @@
   "scripts": {
     "prebuild": "mz-mtdt -i ./plugin-metadata.yaml -o dist/annotations.js",
     "build": "rollup -c",
-<<<<<<< HEAD
     "test": "ts-node -r tsconfig-paths/register node_modules/jasmine/bin/jasmine",
     "coverage": "nyc -r lcov -e .ts -x \"spec/*\" npm run test"
-=======
-    "test": "ts-node node_modules/jasmine/bin/jasmine",
-    "coverage": "nyc -r lcov -e .ts -x \"spec/*\" npm run test"
-  },
-  "repository": {
-    "type": "git",
-    "url": "https://github.com/comuns-rpgmaker/typescript-plugin-archetype"
->>>>>>> 16af9d8a
   },
   "keywords": [
     "RMMZ"
@@ -25,11 +16,7 @@
   "author": "Comuns",
   "license": "Zlib",
   "devDependencies": {
-<<<<<<< HEAD
-    "@comuns-rpgmaker/plugin-metadata": "^0.2.1",
-=======
     "@comuns-rpgmaker/plugin-metadata": "^0.2.3",
->>>>>>> 16af9d8a
     "@istanbuljs/nyc-config-typescript": "^1.0.1",
     "@rollup/plugin-typescript": "^5.0.2",
     "@types/jasmine": "^3.5.13",
@@ -39,10 +26,7 @@
     "eslint": "^7.7.0",
     "jasmine": "^3.6.1",
     "nyc": "^15.1.0",
-<<<<<<< HEAD
-=======
     "rmmz": "github:niokasgami/rpg-maker-mz-typescript",
->>>>>>> 16af9d8a
     "rollup": "^2.26.5",
     "rollup-plugin-external-globals": "^0.6.0",
     "rollup-plugin-terser": "^7.0.0",
