{
    "compilerOptions": {
        "esModuleInterop": true,
        "target": "ES5",
        "lib": ["ES5", "ES6", "DOM"],
<<<<<<< HEAD
        "sourceMap": true,
        "downlevelIteration": true,
        "removeComments": true,
        "strictNullChecks": true,
        "baseUrl": "./src"
    },
    "include": ["**/*.ts"],
=======
        "downlevelIteration": true,
        "removeComments": true,
        "strictNullChecks": true,
        "baseUrl": "src"
    },
    "include": ["src/**/*", "spec/**/*"],
>>>>>>> 16af9d8a
    "exclude": ["node_modules"]
}<|MERGE_RESOLUTION|>--- conflicted
+++ resolved
@@ -3,21 +3,11 @@
         "esModuleInterop": true,
         "target": "ES5",
         "lib": ["ES5", "ES6", "DOM"],
-<<<<<<< HEAD
-        "sourceMap": true,
-        "downlevelIteration": true,
-        "removeComments": true,
-        "strictNullChecks": true,
-        "baseUrl": "./src"
-    },
-    "include": ["**/*.ts"],
-=======
         "downlevelIteration": true,
         "removeComments": true,
         "strictNullChecks": true,
         "baseUrl": "src"
     },
     "include": ["src/**/*", "spec/**/*"],
->>>>>>> 16af9d8a
     "exclude": ["node_modules"]
 }